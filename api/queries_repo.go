package api

import (
	"bytes"
	"context"
	"encoding/json"
	"errors"
	"fmt"
	"io"
	"net/http"
	"sort"
	"strings"
	"time"

	"github.com/cli/cli/v2/internal/ghinstance"
	"golang.org/x/sync/errgroup"

	"github.com/cli/cli/v2/internal/ghrepo"
<<<<<<< HEAD
	"github.com/cli/go-gh/pkg/api"
	ghAPI "github.com/cli/go-gh/pkg/api"
=======
	ghAPI "github.com/cli/go-gh/v2/pkg/api"
>>>>>>> fad105c4
	"github.com/shurcooL/githubv4"
)

const (
	errorResolvingOrganization = "Could not resolve to an Organization"
)

// Repository contains information about a GitHub repo
type Repository struct {
	ID                       string
	Name                     string
	NameWithOwner            string
	Owner                    RepositoryOwner
	Parent                   *Repository
	TemplateRepository       *Repository
	Description              string
	HomepageURL              string
	OpenGraphImageURL        string
	UsesCustomOpenGraphImage bool
	URL                      string
	SSHURL                   string
	MirrorURL                string
	SecurityPolicyURL        string

	CreatedAt time.Time
	PushedAt  *time.Time
	UpdatedAt time.Time

	IsBlankIssuesEnabled    bool
	IsSecurityPolicyEnabled bool
	HasIssuesEnabled        bool
	HasProjectsEnabled      bool
	HasDiscussionsEnabled   bool
	HasWikiEnabled          bool
	MergeCommitAllowed      bool
	SquashMergeAllowed      bool
	RebaseMergeAllowed      bool
	AutoMergeAllowed        bool

	ForkCount      int
	StargazerCount int
	Watchers       struct {
		TotalCount int `json:"totalCount"`
	}
	Issues struct {
		TotalCount int `json:"totalCount"`
	}
	PullRequests struct {
		TotalCount int `json:"totalCount"`
	}

	CodeOfConduct                 *CodeOfConduct
	ContactLinks                  []ContactLink
	DefaultBranchRef              BranchRef
	DeleteBranchOnMerge           bool
	DiskUsage                     int
	FundingLinks                  []FundingLink
	IsArchived                    bool
	IsEmpty                       bool
	IsFork                        bool
	ForkingAllowed                bool
	IsInOrganization              bool
	IsMirror                      bool
	IsPrivate                     bool
	IsTemplate                    bool
	IsUserConfigurationRepository bool
	LicenseInfo                   *RepositoryLicense
	ViewerCanAdminister           bool
	ViewerDefaultCommitEmail      string
	ViewerDefaultMergeMethod      string
	ViewerHasStarred              bool
	ViewerPermission              string
	ViewerPossibleCommitEmails    []string
	ViewerSubscription            string
	Visibility                    string

	RepositoryTopics struct {
		Nodes []struct {
			Topic RepositoryTopic
		}
	}
	PrimaryLanguage *CodingLanguage
	Languages       struct {
		Edges []struct {
			Size int            `json:"size"`
			Node CodingLanguage `json:"node"`
		}
	}
	IssueTemplates       []IssueTemplate
	PullRequestTemplates []PullRequestTemplate
	Labels               struct {
		Nodes []IssueLabel
	}
	Milestones struct {
		Nodes []Milestone
	}
	LatestRelease *RepositoryRelease

	AssignableUsers struct {
		Nodes []GitHubUser
	}
	MentionableUsers struct {
		Nodes []GitHubUser
	}
	Projects struct {
		Nodes []RepoProject
	}

	// pseudo-field that keeps track of host name of this repo
	hostname string
}

// RepositoryOwner is the owner of a GitHub repository
type RepositoryOwner struct {
	ID    string `json:"id"`
	Login string `json:"login"`
}

type GitHubUser struct {
	ID    string `json:"id"`
	Login string `json:"login"`
	Name  string `json:"name"`
}

// BranchRef is the branch name in a GitHub repository
type BranchRef struct {
	Name string `json:"name"`
}

type CodeOfConduct struct {
	Key  string `json:"key"`
	Name string `json:"name"`
	URL  string `json:"url"`
}

type RepositoryLicense struct {
	Key      string `json:"key"`
	Name     string `json:"name"`
	Nickname string `json:"nickname"`
}

type ContactLink struct {
	About string `json:"about"`
	Name  string `json:"name"`
	URL   string `json:"url"`
}

type FundingLink struct {
	Platform string `json:"platform"`
	URL      string `json:"url"`
}

type CodingLanguage struct {
	Name string `json:"name"`
}

type IssueTemplate struct {
	Name  string `json:"name"`
	Title string `json:"title"`
	Body  string `json:"body"`
	About string `json:"about"`
}

type PullRequestTemplate struct {
	Filename string `json:"filename"`
	Body     string `json:"body"`
}

type RepositoryTopic struct {
	Name string `json:"name"`
}

type RepositoryRelease struct {
	Name        string    `json:"name"`
	TagName     string    `json:"tagName"`
	URL         string    `json:"url"`
	PublishedAt time.Time `json:"publishedAt"`
}

type IssueLabel struct {
	ID          string `json:"id"`
	Name        string `json:"name"`
	Description string `json:"description"`
	Color       string `json:"color"`
}

type License struct {
	Key  string `json:"key"`
	Name string `json:"name"`
}

// RepoOwner is the login name of the owner
func (r Repository) RepoOwner() string {
	return r.Owner.Login
}

// RepoName is the name of the repository
func (r Repository) RepoName() string {
	return r.Name
}

// RepoHost is the GitHub hostname of the repository
func (r Repository) RepoHost() string {
	return r.hostname
}

// ViewerCanPush is true when the requesting user has push access
func (r Repository) ViewerCanPush() bool {
	switch r.ViewerPermission {
	case "ADMIN", "MAINTAIN", "WRITE":
		return true
	default:
		return false
	}
}

// ViewerCanTriage is true when the requesting user can triage issues and pull requests
func (r Repository) ViewerCanTriage() bool {
	switch r.ViewerPermission {
	case "ADMIN", "MAINTAIN", "WRITE", "TRIAGE":
		return true
	default:
		return false
	}
}

func FetchRepository(client *Client, repo ghrepo.Interface, fields []string) (*Repository, error) {
	query := fmt.Sprintf(`query RepositoryInfo($owner: String!, $name: String!) {
		repository(owner: $owner, name: $name) {%s}
	}`, RepositoryGraphQL(fields))

	variables := map[string]interface{}{
		"owner": repo.RepoOwner(),
		"name":  repo.RepoName(),
	}

	var result struct {
		Repository *Repository
	}
	if err := client.GraphQL(repo.RepoHost(), query, variables, &result); err != nil {
		return nil, err
	}
	// The GraphQL API should have returned an error in case of a missing repository, but this isn't
	// guaranteed to happen when an authentication token with insufficient permissions is being used.
	if result.Repository == nil {
		return nil, GraphQLError{
			GraphQLError: &ghAPI.GraphQLError{
				Errors: []ghAPI.GraphQLErrorItem{{
					Type:    "NOT_FOUND",
					Message: fmt.Sprintf("Could not resolve to a Repository with the name '%s/%s'.", repo.RepoOwner(), repo.RepoName()),
				}},
			},
		}
	}

	return InitRepoHostname(result.Repository, repo.RepoHost()), nil
}

func GitHubRepo(client *Client, repo ghrepo.Interface) (*Repository, error) {
	query := `
	fragment repo on Repository {
		id
		name
		owner { login }
		hasIssuesEnabled
		description
		hasWikiEnabled
		viewerPermission
		defaultBranchRef {
			name
		}
	}

	query RepositoryInfo($owner: String!, $name: String!) {
		repository(owner: $owner, name: $name) {
			...repo
			parent {
				...repo
			}
			mergeCommitAllowed
			rebaseMergeAllowed
			squashMergeAllowed
		}
	}`
	variables := map[string]interface{}{
		"owner": repo.RepoOwner(),
		"name":  repo.RepoName(),
	}

	var result struct {
		Repository *Repository
	}
	if err := client.GraphQL(repo.RepoHost(), query, variables, &result); err != nil {
		return nil, err
	}
	// The GraphQL API should have returned an error in case of a missing repository, but this isn't
	// guaranteed to happen when an authentication token with insufficient permissions is being used.
	if result.Repository == nil {
		return nil, GraphQLError{
			GraphQLError: &ghAPI.GraphQLError{
				Errors: []ghAPI.GraphQLErrorItem{{
					Type:    "NOT_FOUND",
					Message: fmt.Sprintf("Could not resolve to a Repository with the name '%s/%s'.", repo.RepoOwner(), repo.RepoName()),
				}},
			},
		}
	}

	return InitRepoHostname(result.Repository, repo.RepoHost()), nil
}

func RepoDefaultBranch(client *Client, repo ghrepo.Interface) (string, error) {
	if r, ok := repo.(*Repository); ok && r.DefaultBranchRef.Name != "" {
		return r.DefaultBranchRef.Name, nil
	}

	r, err := GitHubRepo(client, repo)
	if err != nil {
		return "", err
	}
	return r.DefaultBranchRef.Name, nil
}

func CanPushToRepo(httpClient *http.Client, repo ghrepo.Interface) (bool, error) {
	if r, ok := repo.(*Repository); ok && r.ViewerPermission != "" {
		return r.ViewerCanPush(), nil
	}

	apiClient := NewClientFromHTTP(httpClient)
	r, err := GitHubRepo(apiClient, repo)
	if err != nil {
		return false, err
	}
	return r.ViewerCanPush(), nil
}

// RepoParent finds out the parent repository of a fork
func RepoParent(client *Client, repo ghrepo.Interface) (ghrepo.Interface, error) {
	var query struct {
		Repository struct {
			Parent *struct {
				Name  string
				Owner struct {
					Login string
				}
			}
		} `graphql:"repository(owner: $owner, name: $name)"`
	}

	variables := map[string]interface{}{
		"owner": githubv4.String(repo.RepoOwner()),
		"name":  githubv4.String(repo.RepoName()),
	}

	err := client.Query(repo.RepoHost(), "RepositoryFindParent", &query, variables)
	if err != nil {
		return nil, err
	}
	if query.Repository.Parent == nil {
		return nil, nil
	}

	parent := ghrepo.NewWithHost(query.Repository.Parent.Owner.Login, query.Repository.Parent.Name, repo.RepoHost())
	return parent, nil
}

// RepoNetworkResult describes the relationship between related repositories
type RepoNetworkResult struct {
	ViewerLogin  string
	Repositories []*Repository
}

// RepoNetwork inspects the relationship between multiple GitHub repositories
func RepoNetwork(client *Client, repos []ghrepo.Interface) (RepoNetworkResult, error) {
	var hostname string
	if len(repos) > 0 {
		hostname = repos[0].RepoHost()
	}

	queries := make([]string, 0, len(repos))
	for i, repo := range repos {
		queries = append(queries, fmt.Sprintf(`
		repo_%03d: repository(owner: %q, name: %q) {
			...repo
			parent {
				...repo
			}
		}
		`, i, repo.RepoOwner(), repo.RepoName()))
	}

	// Since the query is constructed dynamically, we can't parse a response
	// format using a static struct. Instead, hold the raw JSON data until we
	// decide how to parse it manually.
	graphqlResult := make(map[string]*json.RawMessage)
	var result RepoNetworkResult

	err := client.GraphQL(hostname, fmt.Sprintf(`
	fragment repo on Repository {
		id
		name
		owner { login }
		viewerPermission
		defaultBranchRef {
			name
		}
		isPrivate
	}
	query RepositoryNetwork {
		viewer { login }
		%s
	}
	`, strings.Join(queries, "")), nil, &graphqlResult)
	var graphqlError GraphQLError
	if errors.As(err, &graphqlError) {
		// If the only errors are that certain repositories are not found,
		// continue processing this response instead of returning an error
		tolerated := true
		for _, ge := range graphqlError.Errors {
			if ge.Type != "NOT_FOUND" {
				tolerated = false
			}
		}
		if tolerated {
			err = nil
		}
	}
	if err != nil {
		return result, err
	}

	keys := make([]string, 0, len(graphqlResult))
	for key := range graphqlResult {
		keys = append(keys, key)
	}
	// sort keys to ensure `repo_{N}` entries are processed in order
	sort.Strings(keys)

	// Iterate over keys of GraphQL response data and, based on its name,
	// dynamically allocate the target struct an individual message gets decoded to.
	for _, name := range keys {
		jsonMessage := graphqlResult[name]
		if name == "viewer" {
			viewerResult := struct {
				Login string
			}{}
			decoder := json.NewDecoder(bytes.NewReader([]byte(*jsonMessage)))
			if err := decoder.Decode(&viewerResult); err != nil {
				return result, err
			}
			result.ViewerLogin = viewerResult.Login
		} else if strings.HasPrefix(name, "repo_") {
			if jsonMessage == nil {
				result.Repositories = append(result.Repositories, nil)
				continue
			}
			var repo Repository
			decoder := json.NewDecoder(bytes.NewReader(*jsonMessage))
			if err := decoder.Decode(&repo); err != nil {
				return result, err
			}
			result.Repositories = append(result.Repositories, InitRepoHostname(&repo, hostname))
		} else {
			return result, fmt.Errorf("unknown GraphQL result key %q", name)
		}
	}
	return result, nil
}

func InitRepoHostname(repo *Repository, hostname string) *Repository {
	repo.hostname = hostname
	if repo.Parent != nil {
		repo.Parent.hostname = hostname
	}
	return repo
}

// RepositoryV3 is the repository result from GitHub API v3
type repositoryV3 struct {
	NodeID    string `json:"node_id"`
	Name      string
	CreatedAt time.Time `json:"created_at"`
	Owner     struct {
		Login string
	}
	Private bool
	HTMLUrl string `json:"html_url"`
	Parent  *repositoryV3
}

// ForkRepo forks the repository on GitHub and returns the new repository
func ForkRepo(client *Client, repo ghrepo.Interface, org, newName string, defaultBranchOnly bool) (*Repository, error) {
	path := fmt.Sprintf("repos/%s/forks", ghrepo.FullName(repo))

	params := map[string]interface{}{}
	if org != "" {
		params["organization"] = org
	}
	if newName != "" {
		params["name"] = newName
	}
	if defaultBranchOnly {
		params["default_branch_only"] = true
	}

	body := &bytes.Buffer{}
	enc := json.NewEncoder(body)
	if err := enc.Encode(params); err != nil {
		return nil, err
	}

	result := repositoryV3{}
	err := client.REST(repo.RepoHost(), "POST", path, body, &result)
	if err != nil {
		return nil, err
	}

	newRepo := &Repository{
		ID:        result.NodeID,
		Name:      result.Name,
		CreatedAt: result.CreatedAt,
		Owner: RepositoryOwner{
			Login: result.Owner.Login,
		},
		ViewerPermission: "WRITE",
		hostname:         repo.RepoHost(),
	}

	// The GitHub API will happily return a HTTP 200 when attempting to fork own repo even though no forking
	// actually took place. Ensure that we raise an error instead.
	if ghrepo.IsSame(repo, newRepo) {
		return newRepo, fmt.Errorf("%s cannot be forked", ghrepo.FullName(repo))
	}

	return newRepo, nil
}

// RenameRepo renames the repository on GitHub and returns the renamed repository
func RenameRepo(client *Client, repo ghrepo.Interface, newRepoName string) (*Repository, error) {
	input := map[string]string{"name": newRepoName}
	body := &bytes.Buffer{}
	enc := json.NewEncoder(body)
	if err := enc.Encode(input); err != nil {
		return nil, err
	}

	path := fmt.Sprintf("%srepos/%s",
		ghinstance.RESTPrefix(repo.RepoHost()),
		ghrepo.FullName(repo))

	result := repositoryV3{}
	err := client.REST(repo.RepoHost(), "PATCH", path, body, &result)
	if err != nil {
		return nil, err
	}

	return &Repository{
		ID:        result.NodeID,
		Name:      result.Name,
		CreatedAt: result.CreatedAt,
		Owner: RepositoryOwner{
			Login: result.Owner.Login,
		},
		ViewerPermission: "WRITE",
		hostname:         repo.RepoHost(),
	}, nil
}

func LastCommit(client *Client, repo ghrepo.Interface) (*Commit, error) {
	var responseData struct {
		Repository struct {
			DefaultBranchRef struct {
				Target struct {
					Commit `graphql:"... on Commit"`
				}
			}
		} `graphql:"repository(owner: $owner, name: $repo)"`
	}
	variables := map[string]interface{}{
		"owner": githubv4.String(repo.RepoOwner()), "repo": githubv4.String(repo.RepoName()),
	}
	if err := client.Query(repo.RepoHost(), "LastCommit", &responseData, variables); err != nil {
		return nil, err
	}
	return &responseData.Repository.DefaultBranchRef.Target.Commit, nil
}

// RepoFindForks finds forks of the repo that are affiliated with the viewer
func RepoFindForks(client *Client, repo ghrepo.Interface, limit int) ([]*Repository, error) {
	result := struct {
		Repository struct {
			Forks struct {
				Nodes []Repository
			}
		}
	}{}

	variables := map[string]interface{}{
		"owner": repo.RepoOwner(),
		"repo":  repo.RepoName(),
		"limit": limit,
	}

	if err := client.GraphQL(repo.RepoHost(), `
	query RepositoryFindFork($owner: String!, $repo: String!, $limit: Int!) {
		repository(owner: $owner, name: $repo) {
			forks(first: $limit, affiliations: [OWNER, COLLABORATOR]) {
				nodes {
					id
					name
					owner { login }
					url
					viewerPermission
				}
			}
		}
	}
	`, variables, &result); err != nil {
		return nil, err
	}

	var results []*Repository
	for _, r := range result.Repository.Forks.Nodes {
		// we check ViewerCanPush, even though we expect it to always be true per
		// `affiliations` condition, to guard against versions of GitHub with a
		// faulty `affiliations` implementation
		if !r.ViewerCanPush() {
			continue
		}
		results = append(results, InitRepoHostname(&r, repo.RepoHost()))
	}

	return results, nil
}

type RepoMetadataResult struct {
	CurrentLogin    string
	AssignableUsers []RepoAssignee
	Labels          []RepoLabel
	Projects        []RepoProject
	ProjectsV2      []ProjectV2
	Milestones      []RepoMilestone
	Teams           []OrgTeam
}

func (m *RepoMetadataResult) MembersToIDs(names []string) ([]string, error) {
	var ids []string
	for _, assigneeLogin := range names {
		found := false
		for _, u := range m.AssignableUsers {
			if strings.EqualFold(assigneeLogin, u.Login) {
				ids = append(ids, u.ID)
				found = true
				break
			}
		}
		if !found {
			return nil, fmt.Errorf("'%s' not found", assigneeLogin)
		}
	}
	return ids, nil
}

func (m *RepoMetadataResult) TeamsToIDs(names []string) ([]string, error) {
	var ids []string
	for _, teamSlug := range names {
		found := false
		slug := teamSlug[strings.IndexRune(teamSlug, '/')+1:]
		for _, t := range m.Teams {
			if strings.EqualFold(slug, t.Slug) {
				ids = append(ids, t.ID)
				found = true
				break
			}
		}
		if !found {
			return nil, fmt.Errorf("'%s' not found", teamSlug)
		}
	}
	return ids, nil
}

func (m *RepoMetadataResult) LabelsToIDs(names []string) ([]string, error) {
	var ids []string
	for _, labelName := range names {
		found := false
		for _, l := range m.Labels {
			if strings.EqualFold(labelName, l.Name) {
				ids = append(ids, l.ID)
				found = true
				break
			}
		}
		if !found {
			return nil, fmt.Errorf("'%s' not found", labelName)
		}
	}
	return ids, nil
}

// ProjectsToIDs returns two arrays:
// - the first contains IDs of projects V1
// - the second contains IDs of projects V2
// - if neither project V1 or project V2 can be found with a given name, then an error is returned
func (m *RepoMetadataResult) ProjectsToIDs(names []string) ([]string, []string, error) {
	var ids []string
	var idsV2 []string
	for _, projectName := range names {
		id, found := m.projectNameToID(projectName)
		if found {
			ids = append(ids, id)
			continue
		}

		idV2, found := m.projectV2TitleToID(projectName)
		if found {
			idsV2 = append(idsV2, idV2)
			continue
		}

		return nil, nil, fmt.Errorf("'%s' not found", projectName)
	}
	return ids, idsV2, nil
}

func (m *RepoMetadataResult) projectNameToID(projectName string) (string, bool) {
	for _, p := range m.Projects {
		if strings.EqualFold(projectName, p.Name) {
			return p.ID, true
		}
	}

	return "", false
}

func (m *RepoMetadataResult) projectV2TitleToID(projectTitle string) (string, bool) {
	for _, p := range m.ProjectsV2 {
		if strings.EqualFold(projectTitle, p.Title) {
			return p.ID, true
		}
	}

	return "", false
}

func ProjectsToPaths(projects []RepoProject, projectsV2 []ProjectV2, names []string) ([]string, error) {
	var paths []string
	for _, projectName := range names {
		found := false
		for _, p := range projects {
			if strings.EqualFold(projectName, p.Name) {
				// format of ResourcePath: /OWNER/REPO/projects/PROJECT_NUMBER or /orgs/ORG/projects/PROJECT_NUMBER or /users/USER/projects/PROJECT_NUBER
				// required format of path: OWNER/REPO/PROJECT_NUMBER or ORG/PROJECT_NUMBER or USER/PROJECT_NUMBER
				var path string
				pathParts := strings.Split(p.ResourcePath, "/")
				if pathParts[1] == "orgs" || pathParts[1] == "users" {
					path = fmt.Sprintf("%s/%s", pathParts[2], pathParts[4])
				} else {
					path = fmt.Sprintf("%s/%s/%s", pathParts[1], pathParts[2], pathParts[4])
				}
				paths = append(paths, path)
				found = true
				break
			}
		}
		if found {
			continue
		}
		for _, p := range projectsV2 {
			if strings.EqualFold(projectName, p.Title) {
				// format of ResourcePath: /OWNER/REPO/projects/PROJECT_NUMBER or /orgs/ORG/projects/PROJECT_NUMBER or /users/USER/projects/PROJECT_NUBER
				// required format of path: OWNER/REPO/PROJECT_NUMBER or ORG/PROJECT_NUMBER or USER/PROJECT_NUMBER
				var path string
				pathParts := strings.Split(p.ResourcePath, "/")
				if pathParts[1] == "orgs" || pathParts[1] == "users" {
					path = fmt.Sprintf("%s/%s", pathParts[2], pathParts[4])
				} else {
					path = fmt.Sprintf("%s/%s/%s", pathParts[1], pathParts[2], pathParts[4])
				}
				paths = append(paths, path)
				found = true
				break
			}
		}
		if !found {
			return nil, fmt.Errorf("'%s' not found", projectName)
		}
	}
	return paths, nil
}

func (m *RepoMetadataResult) MilestoneToID(title string) (string, error) {
	for _, m := range m.Milestones {
		if strings.EqualFold(title, m.Title) {
			return m.ID, nil
		}
	}
	return "", fmt.Errorf("'%s' not found", title)
}

func (m *RepoMetadataResult) Merge(m2 *RepoMetadataResult) {
	if len(m2.AssignableUsers) > 0 || len(m.AssignableUsers) == 0 {
		m.AssignableUsers = m2.AssignableUsers
	}

	if len(m2.Teams) > 0 || len(m.Teams) == 0 {
		m.Teams = m2.Teams
	}

	if len(m2.Labels) > 0 || len(m.Labels) == 0 {
		m.Labels = m2.Labels
	}

	if len(m2.Projects) > 0 || len(m.Projects) == 0 {
		m.Projects = m2.Projects
	}

	if len(m2.Milestones) > 0 || len(m.Milestones) == 0 {
		m.Milestones = m2.Milestones
	}
}

type RepoMetadataInput struct {
	Assignees  bool
	Reviewers  bool
	Labels     bool
	Projects   bool
	Milestones bool
}

// RepoMetadata pre-fetches the metadata for attaching to issues and pull requests
func RepoMetadata(client *Client, repo ghrepo.Interface, input RepoMetadataInput) (*RepoMetadataResult, error) {
	var result RepoMetadataResult
	var g errgroup.Group

	if input.Assignees || input.Reviewers {
		g.Go(func() error {
			users, err := RepoAssignableUsers(client, repo)
			if err != nil {
				err = fmt.Errorf("error fetching assignees: %w", err)
			}
			result.AssignableUsers = users
			return err
		})
	}
	if input.Reviewers {
		g.Go(func() error {
			teams, err := OrganizationTeams(client, repo)
			// TODO: better detection of non-org repos
			if err != nil && !strings.Contains(err.Error(), errorResolvingOrganization) {
				err = fmt.Errorf("error fetching organization teams: %w", err)
				return err
			}
			result.Teams = teams
			return nil
		})
	}
	if input.Reviewers {
		g.Go(func() error {
			login, err := CurrentLoginName(client, repo.RepoHost())
			if err != nil {
				err = fmt.Errorf("error fetching current login: %w", err)
			}
			result.CurrentLogin = login
			return err
		})
	}
	if input.Labels {
		g.Go(func() error {
			labels, err := RepoLabels(client, repo)
			if err != nil {
				err = fmt.Errorf("error fetching labels: %w", err)
			}
			result.Labels = labels
			return err
		})
	}
	if input.Projects {
		g.Go(func() error {
			var err error
			result.Projects, result.ProjectsV2, err = relevantProjects(client, repo)
			return err
		})
	}
	if input.Milestones {
		g.Go(func() error {
			milestones, err := RepoMilestones(client, repo, "open")
			if err != nil {
				err = fmt.Errorf("error fetching milestones: %w", err)
			}
			result.Milestones = milestones
			return err
		})
	}

	if err := g.Wait(); err != nil {
		return nil, err
	}

	return &result, nil
}

type RepoResolveInput struct {
	Assignees  []string
	Reviewers  []string
	Labels     []string
	Projects   []string
	Milestones []string
}

// RepoResolveMetadataIDs looks up GraphQL node IDs in bulk
func RepoResolveMetadataIDs(client *Client, repo ghrepo.Interface, input RepoResolveInput) (*RepoMetadataResult, error) {
	users := input.Assignees
	hasUser := func(target string) bool {
		for _, u := range users {
			if strings.EqualFold(u, target) {
				return true
			}
		}
		return false
	}

	var teams []string
	for _, r := range input.Reviewers {
		if i := strings.IndexRune(r, '/'); i > -1 {
			teams = append(teams, r[i+1:])
		} else if !hasUser(r) {
			users = append(users, r)
		}
	}

	// there is no way to look up projects nor milestones by name, so preload them all
	mi := RepoMetadataInput{
		Projects:   len(input.Projects) > 0,
		Milestones: len(input.Milestones) > 0,
	}
	result, err := RepoMetadata(client, repo, mi)
	if err != nil {
		return result, err
	}
	if len(users) == 0 && len(teams) == 0 && len(input.Labels) == 0 {
		return result, nil
	}

	query := &bytes.Buffer{}
	fmt.Fprint(query, "query RepositoryResolveMetadataIDs {\n")
	for i, u := range users {
		fmt.Fprintf(query, "u%03d: user(login:%q){id,login}\n", i, u)
	}
	if len(input.Labels) > 0 {
		fmt.Fprintf(query, "repository(owner:%q,name:%q){\n", repo.RepoOwner(), repo.RepoName())
		for i, l := range input.Labels {
			fmt.Fprintf(query, "l%03d: label(name:%q){id,name}\n", i, l)
		}
		fmt.Fprint(query, "}\n")
	}
	if len(teams) > 0 {
		fmt.Fprintf(query, "organization(login:%q){\n", repo.RepoOwner())
		for i, t := range teams {
			fmt.Fprintf(query, "t%03d: team(slug:%q){id,slug}\n", i, t)
		}
		fmt.Fprint(query, "}\n")
	}
	fmt.Fprint(query, "}\n")

	response := make(map[string]json.RawMessage)
	err = client.GraphQL(repo.RepoHost(), query.String(), nil, &response)
	if err != nil {
		return result, err
	}

	for key, v := range response {
		switch key {
		case "repository":
			repoResponse := make(map[string]RepoLabel)
			err := json.Unmarshal(v, &repoResponse)
			if err != nil {
				return result, err
			}
			for _, l := range repoResponse {
				result.Labels = append(result.Labels, l)
			}
		case "organization":
			orgResponse := make(map[string]OrgTeam)
			err := json.Unmarshal(v, &orgResponse)
			if err != nil {
				return result, err
			}
			for _, t := range orgResponse {
				result.Teams = append(result.Teams, t)
			}
		default:
			user := RepoAssignee{}
			err := json.Unmarshal(v, &user)
			if err != nil {
				return result, err
			}
			result.AssignableUsers = append(result.AssignableUsers, user)
		}
	}

	return result, nil
}

type RepoProject struct {
	ID           string `json:"id"`
	Name         string `json:"name"`
	Number       int    `json:"number"`
	ResourcePath string `json:"resourcePath"`
}

// RepoProjects fetches all open projects for a repository.
func RepoProjects(client *Client, repo ghrepo.Interface) ([]RepoProject, error) {
	type responseData struct {
		Repository struct {
			Projects struct {
				Nodes    []RepoProject
				PageInfo struct {
					HasNextPage bool
					EndCursor   string
				}
			} `graphql:"projects(states: [OPEN], first: 100, orderBy: {field: NAME, direction: ASC}, after: $endCursor)"`
		} `graphql:"repository(owner: $owner, name: $name)"`
	}

	variables := map[string]interface{}{
		"owner":     githubv4.String(repo.RepoOwner()),
		"name":      githubv4.String(repo.RepoName()),
		"endCursor": (*githubv4.String)(nil),
	}

	var projects []RepoProject
	for {
		var query responseData
		err := client.Query(repo.RepoHost(), "RepositoryProjectList", &query, variables)
		if err != nil {
			return nil, err
		}

		projects = append(projects, query.Repository.Projects.Nodes...)
		if !query.Repository.Projects.PageInfo.HasNextPage {
			break
		}
		variables["endCursor"] = githubv4.String(query.Repository.Projects.PageInfo.EndCursor)
	}

	return projects, nil
}

type RepoAssignee struct {
	ID    string
	Login string
	Name  string
}

// DisplayName returns a formatted string that uses Login and Name to be displayed e.g. 'Login (Name)' or 'Login'
func (ra RepoAssignee) DisplayName() string {
	if ra.Name != "" {
		return fmt.Sprintf("%s (%s)", ra.Login, ra.Name)
	}
	return ra.Login
}

// RepoAssignableUsers fetches all the assignable users for a repository
func RepoAssignableUsers(client *Client, repo ghrepo.Interface) ([]RepoAssignee, error) {
	type responseData struct {
		Repository struct {
			AssignableUsers struct {
				Nodes    []RepoAssignee
				PageInfo struct {
					HasNextPage bool
					EndCursor   string
				}
			} `graphql:"assignableUsers(first: 100, after: $endCursor)"`
		} `graphql:"repository(owner: $owner, name: $name)"`
	}

	variables := map[string]interface{}{
		"owner":     githubv4.String(repo.RepoOwner()),
		"name":      githubv4.String(repo.RepoName()),
		"endCursor": (*githubv4.String)(nil),
	}

	var users []RepoAssignee
	for {
		var query responseData
		err := client.Query(repo.RepoHost(), "RepositoryAssignableUsers", &query, variables)
		if err != nil {
			return nil, err
		}

		users = append(users, query.Repository.AssignableUsers.Nodes...)
		if !query.Repository.AssignableUsers.PageInfo.HasNextPage {
			break
		}
		variables["endCursor"] = githubv4.String(query.Repository.AssignableUsers.PageInfo.EndCursor)
	}

	return users, nil
}

type RepoLabel struct {
	ID   string
	Name string
}

// RepoLabels fetches all the labels in a repository
func RepoLabels(client *Client, repo ghrepo.Interface) ([]RepoLabel, error) {
	type responseData struct {
		Repository struct {
			Labels struct {
				Nodes    []RepoLabel
				PageInfo struct {
					HasNextPage bool
					EndCursor   string
				}
			} `graphql:"labels(first: 100, orderBy: {field: NAME, direction: ASC}, after: $endCursor)"`
		} `graphql:"repository(owner: $owner, name: $name)"`
	}

	variables := map[string]interface{}{
		"owner":     githubv4.String(repo.RepoOwner()),
		"name":      githubv4.String(repo.RepoName()),
		"endCursor": (*githubv4.String)(nil),
	}

	var labels []RepoLabel
	for {
		var query responseData
		err := client.Query(repo.RepoHost(), "RepositoryLabelList", &query, variables)
		if err != nil {
			return nil, err
		}

		labels = append(labels, query.Repository.Labels.Nodes...)
		if !query.Repository.Labels.PageInfo.HasNextPage {
			break
		}
		variables["endCursor"] = githubv4.String(query.Repository.Labels.PageInfo.EndCursor)
	}

	return labels, nil
}

type RepoMilestone struct {
	ID    string
	Title string
}

// RepoMilestones fetches milestones in a repository
func RepoMilestones(client *Client, repo ghrepo.Interface, state string) ([]RepoMilestone, error) {
	type responseData struct {
		Repository struct {
			Milestones struct {
				Nodes    []RepoMilestone
				PageInfo struct {
					HasNextPage bool
					EndCursor   string
				}
			} `graphql:"milestones(states: $states, first: 100, after: $endCursor)"`
		} `graphql:"repository(owner: $owner, name: $name)"`
	}

	var states []githubv4.MilestoneState
	switch state {
	case "open":
		states = []githubv4.MilestoneState{"OPEN"}
	case "closed":
		states = []githubv4.MilestoneState{"CLOSED"}
	case "all":
		states = []githubv4.MilestoneState{"OPEN", "CLOSED"}
	default:
		return nil, fmt.Errorf("invalid state: %s", state)
	}

	variables := map[string]interface{}{
		"owner":     githubv4.String(repo.RepoOwner()),
		"name":      githubv4.String(repo.RepoName()),
		"states":    states,
		"endCursor": (*githubv4.String)(nil),
	}

	var milestones []RepoMilestone
	for {
		var query responseData
		err := client.Query(repo.RepoHost(), "RepositoryMilestoneList", &query, variables)
		if err != nil {
			return nil, err
		}

		milestones = append(milestones, query.Repository.Milestones.Nodes...)
		if !query.Repository.Milestones.PageInfo.HasNextPage {
			break
		}
		variables["endCursor"] = githubv4.String(query.Repository.Milestones.PageInfo.EndCursor)
	}

	return milestones, nil
}

func ProjectNamesToPaths(client *Client, repo ghrepo.Interface, projectNames []string) ([]string, error) {
	projects, projectsV2, err := relevantProjects(client, repo)
	if err != nil {
		return nil, err
	}
	return ProjectsToPaths(projects, projectsV2, projectNames)
}

// RelevantProjects retrieves set of Projects and ProjectsV2 relevant to given repository:
// - Projects for repository
// - Projects for repository organization, if it belongs to one
// - ProjectsV2 owned by current user
// - ProjectsV2 linked to repository
// - ProjectsV2 owned by repository organization, if it belongs to one
func relevantProjects(client *Client, repo ghrepo.Interface) ([]RepoProject, []ProjectV2, error) {
	var repoProjects []RepoProject
	var orgProjects []RepoProject
	var userProjectsV2 []ProjectV2
	var repoProjectsV2 []ProjectV2
	var orgProjectsV2 []ProjectV2

	g, _ := errgroup.WithContext(context.Background())

	g.Go(func() error {
		var err error
		repoProjects, err = RepoProjects(client, repo)
		if err != nil {
			err = fmt.Errorf("error fetching repo projects (classic): %w", err)
		}
		return err
	})
	g.Go(func() error {
		var err error
		orgProjects, err = OrganizationProjects(client, repo)
		if err != nil && !strings.Contains(err.Error(), errorResolvingOrganization) {
			err = fmt.Errorf("error fetching organization projects (classic): %w", err)
			return err
		}
		return nil
	})
	g.Go(func() error {
		var err error
		userProjectsV2, err = CurrentUserProjectsV2(client, repo.RepoHost())
		if err != nil && !ProjectsV2IgnorableError(err) {
			err = fmt.Errorf("error fetching user projects: %w", err)
			return err
		}
		return nil
	})
	g.Go(func() error {
		var err error
		repoProjectsV2, err = RepoProjectsV2(client, repo)
		if err != nil && !ProjectsV2IgnorableError(err) {
			err = fmt.Errorf("error fetching repo projects: %w", err)
			return err
		}
		return nil
	})
	g.Go(func() error {
		var err error
		orgProjectsV2, err = OrganizationProjectsV2(client, repo)
		if err != nil &&
			!ProjectsV2IgnorableError(err) &&
			!strings.Contains(err.Error(), errorResolvingOrganization) {
			err = fmt.Errorf("error fetching organization projects: %w", err)
			return err
		}
		return nil
	})

	if err := g.Wait(); err != nil {
		return nil, nil, err
	}

	projects := make([]RepoProject, 0, len(repoProjects)+len(orgProjects))
	projects = append(projects, repoProjects...)
	projects = append(projects, orgProjects...)

	// ProjectV2 might appear across multiple queries so use a map to keep them deduplicated.
	m := make(map[string]ProjectV2, len(userProjectsV2)+len(repoProjectsV2)+len(orgProjectsV2))
	for _, p := range userProjectsV2 {
		m[p.ID] = p
	}
	for _, p := range repoProjectsV2 {
		m[p.ID] = p
	}
	for _, p := range orgProjectsV2 {
		m[p.ID] = p
	}
	projectsV2 := make([]ProjectV2, 0, len(m))
	for _, p := range m {
		projectsV2 = append(projectsV2, p)
	}

	return projects, projectsV2, nil
}

func CreateRepoTransformToV4(apiClient *Client, hostname string, method string, path string, body io.Reader) (*Repository, error) {
	var responsev3 repositoryV3
	err := apiClient.REST(hostname, method, path, body, &responsev3)

	if err != nil {
		return nil, err
	}

	return &Repository{
		Name:      responsev3.Name,
		CreatedAt: responsev3.CreatedAt,
		Owner: RepositoryOwner{
			Login: responsev3.Owner.Login,
		},
		ID:        responsev3.NodeID,
		hostname:  hostname,
		URL:       responsev3.HTMLUrl,
		IsPrivate: responsev3.Private,
	}, nil
}

// MapReposToIDs retrieves a set of IDs for the given set of repositories.
// This is similar logic to RepoNetwork, but only fetches databaseId and does not
// discover parent repositories.
func GetRepoIDs(client *Client, host string, repositories []ghrepo.Interface) ([]int64, error) {
	queries := make([]string, 0, len(repositories))
	for i, repo := range repositories {
		queries = append(queries, fmt.Sprintf(`
			repo_%03d: repository(owner: %q, name: %q) {
				databaseId
			}
		`, i, repo.RepoOwner(), repo.RepoName()))
	}

	query := fmt.Sprintf(`query MapRepositoryNames { %s }`, strings.Join(queries, ""))

	graphqlResult := make(map[string]*struct {
		DatabaseID int64 `json:"databaseId"`
	})

	if err := client.GraphQL(host, query, nil, &graphqlResult); err != nil {
		return nil, fmt.Errorf("failed to look up repositories: %w", err)
	}

	repoKeys := make([]string, 0, len(repositories))
	for k := range graphqlResult {
		repoKeys = append(repoKeys, k)
	}
	sort.Strings(repoKeys)

	result := make([]int64, len(repositories))
	for i, k := range repoKeys {
		result[i] = graphqlResult[k].DatabaseID
	}
	return result, nil
}

// RenameRepo renames the repository on GitHub and returns the renamed repository
func RepoExists(client *Client, repo ghrepo.Interface) (bool, error) {
	path := fmt.Sprintf("%srepos/%s/%s", ghinstance.RESTPrefix(repo.RepoHost()), repo.RepoOwner(), repo.RepoName())

	resp, err := client.HTTP().Head(path)
	if err != nil {
		return false, err
	}

	switch resp.StatusCode {
	case 200:
		return true, nil
	case 404:
		return false, nil
	default:
		return false, api.HandleHTTPError(resp)
	}
}<|MERGE_RESOLUTION|>--- conflicted
+++ resolved
@@ -16,12 +16,7 @@
 	"golang.org/x/sync/errgroup"
 
 	"github.com/cli/cli/v2/internal/ghrepo"
-<<<<<<< HEAD
-	"github.com/cli/go-gh/pkg/api"
-	ghAPI "github.com/cli/go-gh/pkg/api"
-=======
 	ghAPI "github.com/cli/go-gh/v2/pkg/api"
->>>>>>> fad105c4
 	"github.com/shurcooL/githubv4"
 )
 
@@ -1376,7 +1371,6 @@
 	return result, nil
 }
 
-// RenameRepo renames the repository on GitHub and returns the renamed repository
 func RepoExists(client *Client, repo ghrepo.Interface) (bool, error) {
 	path := fmt.Sprintf("%srepos/%s/%s", ghinstance.RESTPrefix(repo.RepoHost()), repo.RepoOwner(), repo.RepoName())
 
@@ -1391,6 +1385,6 @@
 	case 404:
 		return false, nil
 	default:
-		return false, api.HandleHTTPError(resp)
+		return false, ghAPI.HandleHTTPError(resp)
 	}
 }